--- conflicted
+++ resolved
@@ -221,7 +221,6 @@
                 col_value_counts = self.dataset[col].value_counts().to_dict()
                 gini_simpson_index = self.simpson_diversity_index(data=col_value_counts)
                 distribution[col] = col_value_counts
-<<<<<<< HEAD
                 score[col] = {"gini_simpson_index": round(gini_simpson_index, 4)}
             elif column_data_type == "Numeric":
                 # TODO: Histogram Visualization
@@ -235,12 +234,6 @@
                 # Other types of columns, eg. datetime, ID fields, etc.
                 distribution[col] = None
                 score[col] = None
-=======
-                score[col] = round(gini_simpson_index, 4)
-            elif self.dataset[col].dtype in ["int64", "float64"]:
-                pass
-                # TODO : Histogram Visualization, string length, word count, characters per word, etc. - use Text SQS functions?
->>>>>>> 021fba38
         return distribution, score
 
     def num_words_per_record(self):
