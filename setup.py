--- conflicted
+++ resolved
@@ -14,15 +14,10 @@
 
 setup(
     name="navigator-helpers",
-<<<<<<< HEAD
-    version="0.1.0",
-    packages=find_packages(exclude=["tests"], include=["navigator_helpers*"]),
-=======
     version="0.1.2",  # Incremented version number
     packages=find_packages(
         exclude=["tests", "examples"], include=["navigator_helpers*"]
     ),
->>>>>>> 807ae816
     python_requires=">=3.9",
     install_requires=reqs("requirements.txt"),
     extras_require={
