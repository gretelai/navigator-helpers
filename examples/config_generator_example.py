import logging
import textwrap

from navigator_helpers.config import ConfigGenerator

# Set up logging
logging.basicConfig(level=logging.INFO)
logger = logging.getLogger(__name__)

OUTPUT_FILE = "synthetic_config.yaml"
DEFAULT_MODEL = "gretelai/gpt-auto"


def get_diversity_target():
    default_diversity = 10000
    prompt = textwrap.dedent(
        f"""
        Enter the desired diversity target (press Enter to use default: {default_diversity}):
        - 10000 is a normal diversity target
        - 100000 is considered high diversity
        Your choice: """
    )
<<<<<<< HEAD
    diversity_input = input(prompt).strip()
    return int(diversity_input) if diversity_input else default_diversity
=======
    complexity_input = input(prompt).strip()
    return int(complexity_input) if complexity_input else default_complexity
>>>>>>> 74822c1f


def get_user_task():
    default_task = "Create a dataset of high-quality math problems with solutions, similar to GSM8K."
    user_task = input(
        f"\nPlease describe the dataset you want to generate (press Enter to use default: '{default_task}'): "
    ).strip()
    return user_task if user_task else default_task


def main():
    # Initialize ConfigGenerator
    config_generator = ConfigGenerator(api_key="prompt", model=DEFAULT_MODEL)

    # Get user task
    user_task = get_user_task()
    logger.info(f"User task: {user_task}")

    # Set user task
    config_generator.set_user_task(user_task)

    # Prompt user for diversity target or use default
    diversity_target = get_diversity_target()
    logger.info(f"diversity target: {diversity_target}")

    # Generate tags with the specified diversity target
    logger.info("Generating tags...")
    tags = config_generator.generate_tags(diversity_target=diversity_target)
    logger.info("Generated tags:")
    logger.info(tags.to_yaml())

    # Generate data model
    logger.info("Generating data model...")
    data_model = config_generator.generate_data_model()
    logger.info("Generated data model")

    # Get config
    config = config_generator.get_config()
    logger.info(f"Synthetic Data Generation Configuration:\n'''\n{config}\n'''")

    # Save the final config to a file
    with open(OUTPUT_FILE, "w") as f:
        f.write(config)
    logger.info(f"Final configuration saved to '{OUTPUT_FILE}'")


if __name__ == "__main__":
    main()<|MERGE_RESOLUTION|>--- conflicted
+++ resolved
@@ -20,15 +20,8 @@
         - 100000 is considered high diversity
         Your choice: """
     )
-<<<<<<< HEAD
-    diversity_input = input(prompt).strip()
-    return int(diversity_input) if diversity_input else default_diversity
-=======
-    complexity_input = input(prompt).strip()
-    return int(complexity_input) if complexity_input else default_complexity
->>>>>>> 74822c1f
 
-
+    
 def get_user_task():
     default_task = "Create a dataset of high-quality math problems with solutions, similar to GSM8K."
     user_task = input(
